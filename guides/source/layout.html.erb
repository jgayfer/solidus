--- conflicted
+++ resolved
@@ -35,11 +35,8 @@
             <dl class="L">
               <dt>Start Here</dt>
               <dd><a href="getting_started.html">Getting Started with Spree</a></dd>
-<<<<<<< HEAD
+              <dd><a href="source_code.html">Working with the Source Code</a></dd>
               <dd><a href="server_configuration.html">Server Configuration</a></dd>
-=======
-              <dd><a href="source_code.html">Working with the Source Code</a></dd>
->>>>>>> b2167906
               <dt>Basic Configuration</dt>
               <dd><a href="zones.html">Zones</a></dd>
               <dd><a href="taxation.html">Taxation</a></dd>
