h2. Customization Overview

This guide explains the customization and extension techniques you can use to adapt a generic Spree store to meet your specific design and functional requirements, including:

* The type of customizations supported 
* Changing views using both hooks and template replacements
* Adding and changing business logic

For more detailed information and a step-by-step tutorial on creating extensions for Spree be sure to checkout the "Extensions":extensions.html guide.

endprologue.
h3. Types of Customizations

Spree supports two methods for managing and organizing your customizations, while they both support exactly the same options for customization they differ in terms of re-usability. So before you get started you need to decide what sort of customizations you are going to make:

h4. Site Specific 

Site specfic customizations are the most common type of customization applied to Spree, it's used by developers and designers to provide a unique design for each individual store. Site specific customizations can also be used to tweak Spree's behaviour in small ways to match a particular business's operating procedures, or provide a unique feature.


All site specific customizations are stored within the host application where Spree is installed (please see the Installation section of the "Getting Started with Spree":getting_started.html guide, for how to setup the host application).

h4. Re-usable Extensions

Extensions enable developers to enhance or add functionality to Spree, and are generally discrete pieces of functionality that are shared and intended to be installed in multiple Spree implementations. 

Extensions are generally distributed as ruby gems and implemented as standard Rails 3 engines so they provide a natural way to bundle all the changes needed to implement larger features.

Visit the "Extension Registry":http://spreecommerce.com/extensions to get an idea of the type and volume of extensions available.

h4. Customization Options

Once you've decided how you're going to manage your customizations, you then need to choose the correct option to achieve the desired changes:

* **View Customizations** allow you to change and/or extend the look and feel of a Spree store (and it's administration system).
* **Logic Customizations** enable you to change and/or extend the business logic of Spree to meet your specific business requirements.


h3. View Customization

View customization allows you to extend or replace any view (erb) within a store, Spree supports two different view customization options:

h4. Hooks

Hooks are a way of inserting your own content into pre-defined parts of Spree’s default templates, hooks are flexible to allow multiple extensions as well as the site specific changes to be applied cumulatively. Hooks provide a simple way to change an existing view without completley replacing it.

h5. Available hooks

<<<<<<< HEAD
Hooks are pre-defined in most templates within Spree and are available to let you add content after product lists, within sidebars and other useful places. There is a full list of "available hooks":hooks.html.
=======
NOTE. A very good way to learn about these ideas is to experiment with real code! The "Spree Demo":http://github.com/spree/spree-demo is a good place to start (wait for updates)
>>>>>>> 166033ec

h5. Where to define hooks

Hook definitions can be located anywhere, but most sites and extensions use the following convention:

INFO. **Site Specific** hooks are defined in lib/site_hooks.rb, and you need to require this file in lib/spree_site.rb.

INFO. **Extensions** hooks are defined in lib/extension_name_hooks.rb, and are required within the lib/extension_name.rb (engine file).

h5. Using hooks

Most hooks are defined with blocks so they span a region of the template, allowing content to be replaced or removed as well as added to.

Within the ***_hooks.rb file you can specify which content should be inserted into which hooks using the following 4 methods:

* insert_before
* insert_after
* replace
* remove

h5. Inserting and replacing content

Supply a hook name followed by any arguments you’d use with the standard Rails _render_ method.
<ruby>
insert_before :homepage_products, :text => "<h1>Welcome!</h1>"

insert_after :homepage_products, 'shared/offers' 
   
replace :taxon_sidebar_navigation, 'shared/my_sidebar'
</ruby>

h5. Using a block

The block should return an erb string to be evaluated. It has access to any methods or instance variables available in the view. Certain local variables are also available.
<ruby>
  # adding a link below product details:
  insert_after :product_description do
    '<p><%= link_to("Back to products", products_path) %></p>'
  end

  # adding a new tab to the admin navigation
  insert_after :admin_tabs do
    "<%= tab(:taxonomies) %>"
  end
</ruby>

h5. Removing a hook’s content
<ruby>
  remove :homepage_products
</ruby>


h5. Sample hook definition file:
<ruby>
  class SiteHooks < Spree::ThemeSupport::HookListener
    replace :taxon_sidebar_navigation, 'shared/my_sidebar'

    insert_after :admin_tabs do
      "<%= tab(:taxonomies) %>"
    end
  end
</ruby>




h4. Template Replacements

To override any of Spree’s default views, including those for the admin interface, simply create a file with the same filename in your app/views directory.

For example, to override the main layout, create the file YOUR_SITE_OR_EXTENSION/app/views/layouts/spree_application.html.erb



h3. Logic Customization

All of Spree's business logic (models, controllers, etc) can easily be extended / overridden to meet your exact requirements using standard Ruby idioms.

Standard practice for including such changes in your site or extension is to create a file within the relevant *app/models* or *app/controllers* directory with the original class name with **_decorator** appended, for example:

<<<<<<< HEAD
**Adding a custom method to the Product model:** app/models/product_decorator.rb
=======
NOTE. See the "Spree Demo":http://github.com/spree/spree-demo/tree for a good example of using several extensions and integrating them in the site extension.
>>>>>>> 166033ec

<ruby>
  Product.class_eval do
    def some_method
      ...
    end
  end
</ruby>


**Adding a custom action to the ProductsController:** app/controllers/products_controller_decorator.rb

<ruby>
  ProductsController.class_eval do
    def some_action
      ...
    end
  end
</ruby>

NOTE. The exact same format can be used to redefine and existing method.

To activate your decorators you need to include the follow code in your *lib/spree_site.rb* or *lib/extension_name.rb* file.

<ruby>
  Dir.glob(File.join(File.dirname(__FILE__), "../app/**/*_decorator*.rb")) do |c|
    Rails.configuration.cache_classes ? require(c) : load(c)
  end
</ruby><|MERGE_RESOLUTION|>--- conflicted
+++ resolved
@@ -46,11 +46,8 @@
 
 h5. Available hooks
 
-<<<<<<< HEAD
 Hooks are pre-defined in most templates within Spree and are available to let you add content after product lists, within sidebars and other useful places. There is a full list of "available hooks":hooks.html.
-=======
-NOTE. A very good way to learn about these ideas is to experiment with real code! The "Spree Demo":http://github.com/spree/spree-demo is a good place to start (wait for updates)
->>>>>>> 166033ec
+
 
 h5. Where to define hooks
 
@@ -115,8 +112,6 @@
 </ruby>
 
 
-
-
 h4. Template Replacements
 
 To override any of Spree’s default views, including those for the admin interface, simply create a file with the same filename in your app/views directory.
@@ -131,11 +126,7 @@
 
 Standard practice for including such changes in your site or extension is to create a file within the relevant *app/models* or *app/controllers* directory with the original class name with **_decorator** appended, for example:
 
-<<<<<<< HEAD
 **Adding a custom method to the Product model:** app/models/product_decorator.rb
-=======
-NOTE. See the "Spree Demo":http://github.com/spree/spree-demo/tree for a good example of using several extensions and integrating them in the site extension.
->>>>>>> 166033ec
 
 <ruby>
   Product.class_eval do
