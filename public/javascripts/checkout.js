--- conflicted
+++ resolved
@@ -103,11 +103,8 @@
   }
 
   chg_state_input_element($('span#' + region + 'state'), replacement);
-<<<<<<< HEAD
-=======
   hidden_element.val(replacement.val());
 
->>>>>>> a3435b92
   // callback to update val when form object is changed
   // This is only needed if we want to preserve state when someone refreshes the checkout page
   // Or... if someone changes between countries with no given states
