<<<<<<< HEAD
<h1><%= t("my_account") %></h1>
<table>
  <tr>
    <td><%= t("email") %>:</td>
=======
<h1><%= t("User Account") %></h1>        
<br/>
<table>
  <tr>
    <td><%= t("Email") %>: &nbsp;</td>
>>>>>>> 50538de5
    <td>
      <%= @user.email %>
    </td>
  </tr>  
  <tr>
    <td><%= t("Roles") %>: &nbsp;</td>
    <td>
      <%= list_roles(@user) %>
    </td>
  </tr>
</table>
<br/>
<%= link_to t('edit'), edit_object_url %><|MERGE_RESOLUTION|>--- conflicted
+++ resolved
@@ -1,21 +1,14 @@
-<<<<<<< HEAD
-<h1><%= t("my_account") %></h1>
-<table>
-  <tr>
-    <td><%= t("email") %>:</td>
-=======
-<h1><%= t("User Account") %></h1>        
+<h1><%= t("user_account") %></h1>        
 <br/>
 <table>
   <tr>
-    <td><%= t("Email") %>: &nbsp;</td>
->>>>>>> 50538de5
+    <td><%= t("email") %>: &nbsp;</td>
     <td>
       <%= @user.email %>
     </td>
   </tr>  
   <tr>
-    <td><%= t("Roles") %>: &nbsp;</td>
+    <td><%= t("roles") %>: &nbsp;</td>
     <td>
       <%= list_roles(@user) %>
     </td>
