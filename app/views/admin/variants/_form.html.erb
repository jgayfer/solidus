--- conflicted
+++ resolved
@@ -29,11 +29,7 @@
     <td><%= t("On Hand") %>: </td>
     <td><%= f.text_field :on_hand %></td>
   </tr>  
-<<<<<<< HEAD
-	<%  @additional_product_fields.select{|f| f[:only].nil? || f[:only] == :variant }.each do |field| %>
-=======
 	<% Variant.additional_fields.select{|f| f[:only].nil? || f[:only].include?(:variant) }.each do |field| %>
->>>>>>> 3a74e1b5
 		<%= render :partial => "shared/additional_field", :locals => {:field => field, :f => f} %>
 	<% end %>
 </table>