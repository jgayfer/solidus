<% 1.upto(30) do |i| %>
order_<%= i %>:
  user: frank
  number: <%= "R#{Array.new(9){rand(9)}.join}" %>
  state: new
  ship_amount: 5.00
  tax_amount: 2.78
  item_total: 37.97
  total: 45.75
  ip_address: 127.0.0.1
  checkout_complete: true 
<<<<<<< HEAD
  ship_address: frank_ship_address
  bill_address: frank_bill_address
=======
  ship_address: frank_ship_address_<%= i %>
  bill_address: frank_bill_address_<%= i %>
  email: frank.foo@example.com
>>>>>>> 16ac586f
<% end %><|MERGE_RESOLUTION|>--- conflicted
+++ resolved
@@ -8,13 +8,8 @@
   item_total: 37.97
   total: 45.75
   ip_address: 127.0.0.1
-  checkout_complete: true 
-<<<<<<< HEAD
+  checkout_complete: true
+  email: frank.foo@example.com 
   ship_address: frank_ship_address
   bill_address: frank_bill_address
-=======
-  ship_address: frank_ship_address_<%= i %>
-  bill_address: frank_bill_address_<%= i %>
-  email: frank.foo@example.com
->>>>>>> 16ac586f
 <% end %>