--- conflicted
+++ resolved
@@ -141,14 +141,6 @@
   end
 
   context "#void" do
-<<<<<<< HEAD
-    it "should call payment_gateway.void with the payment's response_code"
-    context "if sucessfull" do
-      it "should update the response_code with the authorization from the gateway"
-      it "should void the payment"
-    end
-    context "if unsucesfull" do
-=======
     before do
       @payment.response_code = '123'
       @payment.state = 'pending'
@@ -176,20 +168,10 @@
           @creditcard.void(@payment) 
         }.should raise_error(Spree::GatewayError)
       end
->>>>>>> 7750efeb
     end
   end
 
   context "#credit" do
-<<<<<<< HEAD
-    context "if payment hasn't already been credited" do
-      it "should call credit on the gateway with the amount and response_code"
-      context "when sucessfull" do
-        it "should be created if credit transaction is sucessfull"
-        it "should have original payment amount but negative"
-        it "should have the original payment as its source"
-        it "should be complete"
-=======
     before do
       @payment.state = 'complete'
       @payment.response_code = '123'
@@ -219,7 +201,6 @@
         it "has original payment as its source" do
           @offsetting_payment.source.should == @payment
         end
->>>>>>> 7750efeb
       end
     end
     context "when response is unsucessfull" do
