--- conflicted
+++ resolved
@@ -31,12 +31,7 @@
   s.add_dependency('rd_resource_controller')
   s.add_dependency('meta_search', '= 1.1.0.pre')
   s.add_dependency('activemerchant', '= 1.15.0')
-<<<<<<< HEAD
-  s.add_dependency('will_paginate', '= 3.0.pre2')
-  s.add_dependency('rails', '= 3.0.9')
-  s.add_dependency('deface', '= 0.6.0')
-=======
+  s.add_dependency('rails', '= 3.1.0.rc5')
   s.add_dependency('kaminari', '>= 0.12.4')
   s.add_dependency('deface', '>= 0.6.1')
->>>>>>> c7640c09
 end