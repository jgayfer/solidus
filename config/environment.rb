# Be sure to restart your web server when you modify this file.

# Uncomment below to force Rails into production mode when 
# you don't control web/app server and can't set it the proper way
# ENV['RAILS_ENV'] ||= 'production'

# Specifies gem version of Rails to use when vendor/rails is not present
SPREE_GEM_VERSION = '0.5.99' unless defined? SPREE_GEM_VERSION
          
# Bootstrap the Rails environment, frameworks, and default configuration
require File.join(File.dirname(__FILE__), 'boot')

Spree::Initializer.run do |config|
  # Settings in config/environments/* take precedence over those specified here.
  # Application configuration should go into files in config/initializers
  # -- all .rb files in that directory are automatically loaded.
  # See Rails::Configuration for more options.

  # Skip frameworks you're not going to use. To use Rails without a database
  # you must remove the Active Record framework.
  # config.frameworks -= [ :active_record, :active_resource, :action_mailer ]

  # Specify gems that this application depends on. 
  # They can then be installed with "rake gems:install" on new installations.
  # config.gem "bj"
  # config.gem "hpricot", :version => '0.6', :source => "http://code.whytheluckystiff.net"
  # config.gem "aws-s3", :lib => "aws/s3"

  config.gem "has_many_polymorphs", :version => '2.12'
  config.gem "highline", :version => '1.4.0'
<<<<<<< HEAD
  # config.gem "mini_magick", :version => '1.2.3'
  config.gem "activemerchant", :lib => "active_merchant", :version => '1.3.2'
=======
  config.gem "mini_magick", :version => '1.2.3'
  config.gem "activemerchant", :lib => "active_merchant", :version => '1.4.0'
>>>>>>> f7834687
  config.gem "tlsmail"
  config.gem 'active_presenter', :version => '0.0.4'

  # Only load the plugins named here, in the order given. By default, all plugins 
  # in vendor/plugins are loaded in alphabetical order.
  # :all can be used as a placeholder for all plugins not explicitly named
  # config.plugins = [ :exception_notification, :ssl_requirement, :all ]
  config.plugins = [ :all, :resource_controller, :extension_patches ] 
  
  # Add additional load paths for your own custom dirs
  # config.load_paths += %W( #{RAILS_ROOT}/extras )

  # Force all environments to use the same logger level
  # (by default production uses :info, the others :debug)
  # config.log_level = :debug

  # Make Time.zone default to the specified zone, and make Active Record store time values
  # in the database in UTC, and return them converted to the specified local zone.
  # Run "rake -D time" for a list of tasks for finding time zone names. 
  config.time_zone = "Eastern Time (US & Canada)"

  # Your secret key for verifying cookie session data integrity.
  # If you change this key, all old sessions will become invalid!
  # Make sure the secret is at least 30 characters and all random, 
  # no regular words or you'll be exposed to dictionary attacks.
  config.action_controller.session = {
    :session_key => '_<%= app_name %>_session',
    :secret      => '<%= app_secret_key_to_be_replaced_in_real_app_by_generator %>' 
  }

  # Use the database for sessions instead of the cookie-based default,
  # which shouldn't be used to store highly confidential information
  # (create the session table with "rake db:sessions:create")
  # config.action_controller.session_store = :active_record_store

  # Use SQL instead of Active Record's schema dumper when creating the test database.
  # This is necessary if your schema can't be completely dumped by the schema dumper,
  # like if you have constraints or database-specific column types
  config.active_record.schema_format = :sql

  # Activate observers that should always be running
  # config.active_record.observers = :cacher, :garbage_collector  
end


# Load extension gems.
config = Rails::Configuration.new
Object.subclasses_of(Spree::Extension).each do |extension|
  if extension.respond_to? :require_gems
    extension.require_gems(config)
  end
end

config.gems.each do |gem|
  gem.add_load_paths
  gem.load
end

# Add new inflection rules using the following format 
# (all these examples are active by default):
# Inflector.inflections do |inflect|
#   inflect.plural /^(ox)$/i, '\1en'
#   inflect.singular /^(ox)en/i, '\1'
#   inflect.irregular 'person', 'people'
#   inflect.uncountable %w( fish sheep )
# end

# Add new mime types for use in respond_to blocks:
# Mime::Type.register "text/richtext", :rtf
# Mime::Type.register "application/x-mobile", :mobile

# Include your application configuration below<|MERGE_RESOLUTION|>--- conflicted
+++ resolved
@@ -28,13 +28,7 @@
 
   config.gem "has_many_polymorphs", :version => '2.12'
   config.gem "highline", :version => '1.4.0'
-<<<<<<< HEAD
-  # config.gem "mini_magick", :version => '1.2.3'
-  config.gem "activemerchant", :lib => "active_merchant", :version => '1.3.2'
-=======
-  config.gem "mini_magick", :version => '1.2.3'
   config.gem "activemerchant", :lib => "active_merchant", :version => '1.4.0'
->>>>>>> f7834687
   config.gem "tlsmail"
   config.gem 'active_presenter', :version => '0.0.4'
 
